--- conflicted
+++ resolved
@@ -166,10 +166,10 @@
 		
 		colorCoding = Color.WHITE;
 		
-		int numBudgets = budgetsOption.getList().length;
-		
-		// colors used by the tasks which are subtasks in ALMultiBudgetTask
-		Color[] subSubTaskColorCoding = new HSVColorGenerator().generateColors(numBudgets);
+		int numParamValues = variedParamValuesOption.getList().length;
+		
+		// colors used by the tasks which are subtasks in ALMultiParamTask
+		Color[] subSubTaskColorCoding = new HSVColorGenerator().generateColors(numParamValues);
 		
 		// setup subtask for each cross validation fold
 		for (int i = 0; i < this.numFoldsOption.getValue(); i++) {
@@ -192,11 +192,7 @@
 			}
 
 			// create subtask
-<<<<<<< HEAD
-			ALMultiBudgetTask foldTask = new ALMultiBudgetTask(subSubTaskColorCoding);
-=======
-			ALMultiParamTask foldTask = new ALMultiParamTask();
->>>>>>> 79c2dc7c
+			ALMultiParamTask foldTask = new ALMultiParamTask(subSubTaskColorCoding);
 			foldTask.setIsLastSubtaskOnLevel(
 					this.isLastSubtaskOnLevel, i == this.numFoldsOption.getValue() - 1);
 
@@ -259,7 +255,9 @@
 			TaskMonitor monitor, ObjectRepository repository) 
 	{
 		// initialize the learning curve collection
-		PreviewCollection<PreviewCollection<PreviewCollectionLearningCurveWrapper>> previewCollection = new PreviewCollection<>("cross validation entry id", "fold id", this.getClass());
+		PreviewCollection<PreviewCollection<PreviewCollectionLearningCurveWrapper>> 
+			previewCollection = new PreviewCollection<>(
+					"cross validation entry id", "fold id", this.getClass());
 		
 
 		monitor.setCurrentActivity("Performing cross validation...", 50.0);
@@ -292,7 +290,10 @@
 				completionSum += currentTaskThread.getCurrentActivityFracComplete();
 				// get the latest preview
 				@SuppressWarnings("unchecked")
-				PreviewCollection<PreviewCollectionLearningCurveWrapper> latestPreview = (PreviewCollection<PreviewCollectionLearningCurveWrapper>)currentTaskThread.getLatestResultPreview();
+				PreviewCollection<PreviewCollectionLearningCurveWrapper> 
+					latestPreview = 
+						(PreviewCollection<PreviewCollectionLearningCurveWrapper>)
+						currentTaskThread.getLatestResultPreview();
 				// ignore the preview if it is null
 				if(latestPreview != null && latestPreview.numEntries() > 0)
 				{	
